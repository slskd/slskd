import React, { Component } from 'react';
import { Route, Link, Switch, Redirect } from 'react-router-dom';

import { ToastContainer } from 'react-toastify';
import 'react-toastify/dist/ReactToastify.css';

import * as session from '../lib/session';
import * as relayAPI from '../lib/relay';
import { connect, disconnect } from '../lib/server';
import { urlBase } from '../config';

import { createApplicationHubConnection } from '../lib/hubFactory';

import './App.css';
import Searches from './Search/Searches';
import Browse from './Browse/Browse';
import Users from './Users/Users';
import Transfers from './Transfers/Transfers';
import Chat from './Chat/Chat';
import System from './System/System';
import LoginForm from './LoginForm';

import AppContext from './AppContext';

import { 
  Sidebar,
  Segment,
  Menu,
  Icon,
  Modal,
  Header,
  Button,
  Loader,
} from 'semantic-ui-react';
import Rooms from './Rooms/Rooms';
import ErrorSegment from './Shared/ErrorSegment';

const initialState = {
  login: {
    pending: false,
    error: undefined,
  },
  applicationState: {},
  applicationOptions: {},
  initialized: false,
  error: false,
  retriesExhausted: false,
};

class App extends Component {
  state = initialState;

  componentDidMount = () => {
    window.matchMedia('(prefers-color-scheme: dark)')
      .addEventListener('change', (e) => e.matches && this.setState({theme: 'dark'}));
    window.matchMedia('(prefers-color-scheme: light)')
      .addEventListener('change', (e) => e.matches && this.setState({theme:'light'}));
    this.init();
  };

  init = async () => {
    this.setState({ initialized: false }, async () => {
      try {
        const securityEnabled = await session.getSecurityEnabled();
  
        if (!securityEnabled) {
          console.debug('application security is not enabled, per api call');
          session.enablePassthrough();
        }
  
        if (await session.check()) {
          const appHub = createApplicationHubConnection();

          appHub.on('state', (state) => {
            this.setState({ applicationState: state });
          });
  
          appHub.on('options', (options) => {
            this.setState({ applicationOptions: options });
          });

          appHub.onreconnecting(() => this.setState({ error: true, retriesExhausted: false }));
          appHub.onclose(() => this.setState({ error: true, retriesExhausted: true }));
          appHub.onreconnected(() => this.setState({ error: false, retriesExhausted: false }));

          await appHub.start();
        }
  
        this.setState({
          error: false,
        });
      } catch (err) {
        console.error(err);
        this.setState({ error: true, retriesExhausted: true });
      } finally {
        this.setState({ initialized: true });
      }
    });
  };

  login = (username, password, rememberMe) => {
    this.setState({ login: { ...this.state.login, pending: true, error: undefined }}, async () => {
      try {
        await session.login({ username, password, rememberMe });
        this.setState({ login: { ...this.state.login, pending: false, error: false }}, () => this.init());
      } catch (error) {
        this.setState({ login: { ...this.state.login, pending: false, error }});
      }
    });
  };
  
  logout = () => {
    session.logout();
    this.setState({ login: { ...initialState.login }});
  };

  withTokenCheck = (component) => {
    session.check(); // async, runs in the background
    return { ...component };
  };

  render = () => {
    const { 
      login, 
      applicationState = {}, 
      applicationOptions = {}, 
      error, 
      initialized, 
      retriesExhausted, 
      theme = window.matchMedia('(prefers-color-scheme: dark)').matches ? 'dark' : 'light',
    } = this.state;
    const { 
      version = {},
      relay = {},
      server,
      pendingReconnect,
      pendingRestart,
      shares = {},
      user,
    } = applicationState;
    const { isUpdateAvailable, current, latest } = version;
    const { scanPending: pendingShareRescan } = shares;

    const { mode, controller } = relay;

    if (!initialized) {
      return <Loader active size='big'/>;
    }

    if (error) {
      return <ErrorSegment 
        suppressPrefix 
        icon='attention' 
        caption={
          <>
            <span>
            Lost connection to slskd</span><br /><span>{(retriesExhausted ? 'Refresh to reconnect' : 'Retrying...')}
            </span>
          </>
        }/>;
    }

    if (!session.isLoggedIn() && !session.isPassthroughEnabled()) {
      return (
        <LoginForm 
          onLoginAttempt={this.login} 
          initialized={login.initialized}
          loading={login.pending} 
          error={login.error}
        />
      );
    }
    
    const ModeSpecificConnectButton = ({ mode, server, controller = {} }) => {
      if (mode === 'Agent') {
        const isConnected = controller?.state === 'Connected';
        const isTransitioning = ['Connecting', 'Reconnecting'].includes(controller?.state);

        return <>
          <Menu.Item
            onClick={() => isConnected ? relayAPI.disconnect() : relayAPI.connect()}
          >
            <Icon.Group className='menu-icon-group'>
              <Icon 
                name='plug' 
                color={controller?.state === 'Connected'
                  ? 'green' 
                  : isTransitioning ? 'yellow' : 'grey'}
              />
              {!isConnected && <Icon name='close' color='red' corner='bottom right' className='menu-icon-no-shadow'/>}
            </Icon.Group>Controller {controller?.state}
          </Menu.Item>
        </>;
      } else {
        return <>
          {server?.isConnected && <Menu.Item
            onClick={() => disconnect()}
          >
            <Icon.Group className='menu-icon-group'>
              <Icon name='plug' color={pendingReconnect ? 'yellow' : 'green'}/>
              {user?.privileges?.isPrivileged &&
                    <Icon name='star' color='yellow' corner className='menu-icon-no-shadow'/>}
            </Icon.Group>Connected
          </Menu.Item>}
          {(!server?.isConnected) && <Menu.Item 
            onClick={() => connect()}
          >
            <Icon.Group className='menu-icon-group'>
              <Icon name='plug' color='grey'/>
              <Icon name='close' color='red' corner='bottom right' className='menu-icon-no-shadow'/>
            </Icon.Group>Disconnected
          </Menu.Item>}
        </>;
      }
    };

    const isAgent = mode === 'Agent';

    if (theme === 'dark') {
      document.documentElement.classList.add(theme);
    } else {
      document.documentElement.classList.remove('dark');
    }

    return (
      <>
        <Sidebar.Pushable as={Segment} className='app'>
          <Sidebar
            className='navigation'
            as={Menu} 
            animation='overlay' 
            icon='labeled' 
            inverted 
            horizontal='true'
            direction='top' 
            visible width='thin'
          >
            {version.isCanary && <Menu.Item>
              <Icon name='flask' color='yellow'/>Canary
            </Menu.Item>}
            {isAgent ? <Menu.Item>
              <Icon name='detective'/>Agent Mode
            </Menu.Item> : 
              <>
                <Link to={`${urlBase}/searches`}>
                  <Menu.Item>
                    <Icon name='search'/>Search
                  </Menu.Item>
                </Link>
                <Link to={`${urlBase}/downloads`}>
                  <Menu.Item>
                    <Icon name='download'/>Downloads
                  </Menu.Item>
                </Link>
                <Link to={`${urlBase}/uploads`}>
                  <Menu.Item>
                    <Icon name='upload'/>Uploads
                  </Menu.Item>
                </Link>
                <Link to={`${urlBase}/rooms`}>
                  <Menu.Item>
                    <Icon name='comments'/>Rooms
                  </Menu.Item>
                </Link>
                <Link to={`${urlBase}/chat`}>
                  <Menu.Item>
                    <Icon name='comment'/>Chat
                  </Menu.Item>
                </Link>
                <Link to={`${urlBase}/users`}>
                  <Menu.Item>
                    <Icon name='users'/>Users
                  </Menu.Item>
                </Link>
                <Link to={`${urlBase}/browse`}>
                  <Menu.Item>
                    <Icon name='folder open'/>Browse
                  </Menu.Item>
                </Link>
              </>}
            <Menu className='right' inverted>
              <Menu.Item onClick={() => this.setState({'theme': theme === 'dark' ? 'light' : 'dark'})}>
                <Icon name='theme'/>Theme
              </Menu.Item>
              <ModeSpecificConnectButton mode={mode} server={server} controller={controller} />
              {(pendingReconnect || pendingRestart || pendingShareRescan) && <Menu.Item position='right'>
                <Icon.Group className='menu-icon-group'>
                  <Link to={`${urlBase}/system/info`}>
                    <Icon name='exclamation circle' color='yellow'/>
                  </Link>
                </Icon.Group>Pending Action
              </Menu.Item>}
              {isUpdateAvailable && <Modal
                trigger={<Menu.Item position='right'>
                  <Icon.Group className='menu-icon-group'>
                    <Icon name='bullhorn' color='yellow'/>
                  </Icon.Group>New Version!
                </Menu.Item>}
                centered
                closeIcon
                size='mini'
              >
                <Modal.Header>New Version!</Modal.Header>
                <Modal.Content>
                  <p>
                    You are currently running version <strong>{current}</strong>
                    while version <strong>{latest}</strong> is available.
                  </p>
                </Modal.Content>
                <Modal.Actions>
                  <Button
                    style={{marginLeft: 0}}
                    primary 
                    fluid
                    href="https://github.com/slskd/slskd/releases">See Release Notes</Button>
                </Modal.Actions>
              </Modal>}
              <Link to={`${urlBase}/system`}>
                <Menu.Item>
                  <Icon name='cogs'/>System
                </Menu.Item>
              </Link>
              {session.isLoggedIn() && <Modal
                trigger={
                  <Menu.Item>
                    <Icon name='sign-out'/>Log Out
                  </Menu.Item>
                }
                centered
                size='mini'
                header={<Header icon='sign-out' content='Confirm Log Out' />}
                content='Are you sure you want to log out?'
                actions={['Cancel', { key: 'done', content: 'Log Out', negative: true, onClick: this.logout }]}
              />}
            </Menu>
          </Sidebar>
          <Sidebar.Pusher className='app-content'>
            <AppContext.Provider value={{ state: applicationState, options: applicationOptions }}>
              {isAgent ? <Switch>
                <Route path={`${urlBase}/system/:tab?`} render={
                  (props) => this.withTokenCheck(
                    <System {...props} state={applicationState} options={applicationOptions} />
                  )
                }/>
                <Redirect from='*' to={`${urlBase}/system`}/>
              </Switch> : 
                <Switch>
                  <Route path={`${urlBase}/searches/:id?`} render={(props) =>
                    this.withTokenCheck(<div className='view'>
                      <Searches
                        server={applicationState.server}
                        {...props}
                      />
                    </div>)}
                  />
                  <Route path={`${urlBase}/browse`} render={(props) => this.withTokenCheck(<Browse {...props}/>)}/>
                  <Route path={`${urlBase}/users`} render={(props) =>
                    this.withTokenCheck(<Users {...props}/>)}
                  />
                  <Route path={`${urlBase}/chat`} render={(props) =>
                    this.withTokenCheck(<Chat {...props} state={applicationState}/>)}
                  />
                  <Route path={`${urlBase}/rooms`} render={(props) => this.withTokenCheck(<Rooms {...props}/>)}/>
                  <Route path={`${urlBase}/uploads`} render={
                    (props) =>
                      this.withTokenCheck(<div className='view'><Transfers {...props} direction='upload'/></div>)
                  }/>
                  <Route path={`${urlBase}/downloads`} render={
                    (props) =>
                      this.withTokenCheck(<div className='view'>
                        <Transfers {...props} direction='download' server={applicationState.server}/>
                      </div>)
                  }/>
                  <Route path={`${urlBase}/system/:tab?`} render={
                    (props) => this.withTokenCheck(
                      <System {...props} theme={theme} state={applicationState} options={applicationOptions} />
                    )
                  }/>
<<<<<<< HEAD
                  <Redirect from='*' to={`${urlBase}/system`}/>
                </> : 
                  <>
                    <Route path={`${urlBase}/searches/:id?`} render={(props) => 
                      this.withTokenCheck(<div className='view'>
                        <Searches
                          server={applicationState.server}
                          {...props}
                        />
                      </div>)}
                    />
                    <Route path={`${urlBase}/browse`} render={(props) => this.withTokenCheck(<Browse {...props}/>)}/>
                    <Route path={`${urlBase}/users`} render={(props) => 
                      this.withTokenCheck(<Users {...props}/>)}
                    />
                    <Route path={`${urlBase}/chat`} render={(props) => 
                      this.withTokenCheck(<Chat {...props} state={applicationState}/>)}
                    />
                    <Route path={`${urlBase}/rooms`} render={(props) => this.withTokenCheck(<Rooms {...props}/>)}/>
                    <Route path={`${urlBase}/uploads`} render={
                      (props) => 
                        this.withTokenCheck(<div className='view'><Transfers {...props} direction='upload'/></div>)
                    }/>
                    <Route path={`${urlBase}/downloads`} render={
                      (props) => 
                        this.withTokenCheck(<div className='view'>
                          <Transfers {...props} direction='download' server={applicationState.server}/>
                        </div>)
                    }/>
                    <Route path={`${urlBase}/system/:tab?`} render={
                      (props) => this.withTokenCheck(
                        <System {...props} theme={theme} state={applicationState} options={applicationOptions} />
                      )
                    }/>
                    <Redirect from='*' to={`${urlBase}/searches`}/>
                  </>}
              </Switch>
=======
                  <Redirect from='*' to={`${urlBase}/searches`}/>
                </Switch>
              }
>>>>>>> 70513482
            </AppContext.Provider>
          </Sidebar.Pusher>
        </Sidebar.Pushable>
        <ToastContainer
          position="bottom-center"
          autoClose={5000}
          hideProgressBar={false}
          newestOnTop
          closeOnClick
          rtl={false}
          pauseOnFocusLoss
          draggable={false}
          pauseOnHover
        />
      </>
    );
  };
}

export default App;<|MERGE_RESOLUTION|>--- conflicted
+++ resolved
@@ -376,49 +376,9 @@
                       <System {...props} theme={theme} state={applicationState} options={applicationOptions} />
                     )
                   }/>
-<<<<<<< HEAD
-                  <Redirect from='*' to={`${urlBase}/system`}/>
-                </> : 
-                  <>
-                    <Route path={`${urlBase}/searches/:id?`} render={(props) => 
-                      this.withTokenCheck(<div className='view'>
-                        <Searches
-                          server={applicationState.server}
-                          {...props}
-                        />
-                      </div>)}
-                    />
-                    <Route path={`${urlBase}/browse`} render={(props) => this.withTokenCheck(<Browse {...props}/>)}/>
-                    <Route path={`${urlBase}/users`} render={(props) => 
-                      this.withTokenCheck(<Users {...props}/>)}
-                    />
-                    <Route path={`${urlBase}/chat`} render={(props) => 
-                      this.withTokenCheck(<Chat {...props} state={applicationState}/>)}
-                    />
-                    <Route path={`${urlBase}/rooms`} render={(props) => this.withTokenCheck(<Rooms {...props}/>)}/>
-                    <Route path={`${urlBase}/uploads`} render={
-                      (props) => 
-                        this.withTokenCheck(<div className='view'><Transfers {...props} direction='upload'/></div>)
-                    }/>
-                    <Route path={`${urlBase}/downloads`} render={
-                      (props) => 
-                        this.withTokenCheck(<div className='view'>
-                          <Transfers {...props} direction='download' server={applicationState.server}/>
-                        </div>)
-                    }/>
-                    <Route path={`${urlBase}/system/:tab?`} render={
-                      (props) => this.withTokenCheck(
-                        <System {...props} theme={theme} state={applicationState} options={applicationOptions} />
-                      )
-                    }/>
-                    <Redirect from='*' to={`${urlBase}/searches`}/>
-                  </>}
-              </Switch>
-=======
                   <Redirect from='*' to={`${urlBase}/searches`}/>
                 </Switch>
               }
->>>>>>> 70513482
             </AppContext.Provider>
           </Sidebar.Pusher>
         </Sidebar.Pushable>
