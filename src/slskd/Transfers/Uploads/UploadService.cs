--- conflicted
+++ resolved
@@ -661,17 +661,6 @@
                             transfer.Exception ??= task.Exception.Message;
                             transfer.State = TransferStates.Completed | transfer.State;
 
-<<<<<<< HEAD
-                    transfer.EndedAt = DateTime.UtcNow;
-                    transfer.State = TransferStates.Completed | TransferStates.Errored;
-
-                    // Soulseek.NET will include the filename and username in some messages; this is useful for many things but not tracking
-                    // exceptions in a database. when we encounter one of these, drop the first segment.
-                    transfer.Exception = ex.Message.Contains(':') ? ex.Message.Substring(ex.Message.IndexOf(':') + 1).Trim() : ex.Message;
-
-                    // todo: broadcast
-                    SynchronizedUpdate(transfer, cancellable: false);
-=======
                             Update(transfer);
                         }
                     }
@@ -691,12 +680,16 @@
                 try
                 {
                     var transfer = Find(t => t.Id == id);
->>>>>>> 318d1c16
 
                     if (transfer is not null)
                     {
                         transfer.EndedAt ??= DateTime.UtcNow;
-                        transfer.Exception ??= ex.Message;
+
+                        // Soulseek.NET will include the filename and username in some messages; this is useful for many things but not tracking
+                        // exceptions in a database. when we encounter one of these, drop the first segment.
+                        var m = ex.Message;
+                        transfer.Exception ??= m.Contains(':') ? m.Substring(m.IndexOf(':') + 1).Trim() : m;
+
                         transfer.State = TransferStates.Completed | transfer.State;
 
                         Update(transfer);
